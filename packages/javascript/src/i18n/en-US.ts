/**
 * Copyright (c) 2025, WSO2 LLC. (https://www.wso2.com).
 *
 * WSO2 LLC. licenses this file to you under the Apache License,
 * Version 2.0 (the "License"); you may not use this file except
 * in compliance with the License.
 * You may obtain a copy of the License at
 *
 *     http://www.apache.org/licenses/LICENSE-2.0
 *
 * Unless required by applicable law or agreed to in writing,
 * software distributed under the License is distributed on an
 * "AS IS" BASIS, WITHOUT WARRANTIES OR CONDITIONS OF ANY
 * KIND, either express or implied. See the License for the
 * specific language governing permissions and limitations
 * under the License.
 */

/* eslint-disable sort-keys */

import {I18nTranslations, I18nMetadata, I18nBundle} from '../models/i18n';

const translations: I18nTranslations = {
  /* |---------------------------------------------------------------| */
  /* |                        Elements                               | */
  /* |---------------------------------------------------------------| */

  //* Buttons */
  'elements.buttons.signIn': 'Sign In',
  'elements.buttons.signOut': 'Sign Out',
  'elements.buttons.signUp': 'Sign Up',
  'elements.buttons.facebook': 'Continue with Facebook',
  'elements.buttons.google': 'Continue with Google',
  'elements.buttons.github': 'Continue with GitHub',
  'elements.buttons.microsoft': 'Continue with Microsoft',
  'elements.buttons.linkedin': 'Continue with LinkedIn',
  'elements.buttons.ethereum': 'Continue with Sign In Ethereum',
  'elements.buttons.multi.option': 'Continue with {connection}',
  'elements.buttons.social': 'Continue with {connection}',

  /* Fields */
  'elements.fields.placeholder': 'Enter your {field}',

  /* |---------------------------------------------------------------| */
  /* |                        Widgets                                | */
  /* |---------------------------------------------------------------| */

  /* Base Sign In */
  'signin.title': 'Sign In',
  'signin.subtitle': 'Enter your credentials to continue.',

  /* Base Sign Up */
  'signup.title': 'Sign Up',
  'signup.subtitle': 'Create a new account to get started.',

  /* Email OTP */
  'email.otp.title': 'OTP Verification',
  'email.otp.subtitle': 'Enter the code sent to your email address.',
  'email.otp.submit.button': 'Continue',

  /* Identifier First */
  'identifier.first.title': 'Sign In',
  'identifier.first.subtitle': 'Enter your username or email address.',
  'identifier.first.submit.button': 'Continue',

  /* SMS OTP */
  'sms.otp.title': 'OTP Verification',
  'sms.otp.subtitle': 'Enter the code sent to your phone number.',
  'sms.otp.submit.button': 'Continue',

  /* TOTP */
  'totp.title': 'Verify Your Identity',
  'totp.subtitle': 'Enter the code from your authenticator app.',
  'totp.submit.button': 'Continue',

  /* Username Password */
  'username.password.submit.button': 'Continue',
  'username.password.title': 'Sign In',
  'username.password.subtitle': 'Enter your username and password to continue.',

  /* |---------------------------------------------------------------| */
  /* |                          User Profile                         | */
  /* |---------------------------------------------------------------| */

<<<<<<< HEAD
  'user.profile.title': 'User Profile',
=======
  'user.profile.title': 'Profile',
>>>>>>> cd28e5b4
  'user.profile.update.generic.error': 'An error occurred while updating your profile. Please try again.',

  /* |---------------------------------------------------------------| */
  /* |                     Organization Switcher                     | */
  /* |---------------------------------------------------------------| */

  'organization.switcher.select.organization': 'Select Organization',
  'organization.switcher.switch.organization': 'Switch Organization',
  'organization.switcher.loading.organizations': 'Loading organizations...',
  'organization.switcher.members': 'members',
  'organization.switcher.member': 'member',
  'organization.switcher.create.organization': 'Create Organization',
  'organization.switcher.manage.organizations': 'Manage Organizations',
  'organization.switcher.manage.button': 'Manage',
  'organization.switcher.organizations.title': 'Organizations',
  'organization.switcher.switch.button': 'Switch',
  'organization.switcher.no.access': 'No Access',
  'organization.switcher.status.label': 'Status:',
  'organization.switcher.showing.count': 'Showing {showing} of {total} organizations',
  'organization.switcher.refresh.button': 'Refresh',
  'organization.switcher.load.more': 'Load More Organizations',
  'organization.switcher.loading.more': 'Loading...',
  'organization.switcher.no.organizations': 'No organizations found',
  'organization.switcher.error.prefix': 'Error:',
  'organization.profile.title': 'Organization Profile',
  'organization.profile.loading': 'Loading organization...',
  'organization.profile.error': 'Failed to load organization',

  'organization.create.title': 'Create Organization',
  'organization.create.name.label': 'Organization Name',
  'organization.create.name.placeholder': 'Enter organization name',
  'organization.create.handle.label': 'Organization Handle',
  'organization.create.handle.placeholder': 'my-organization',
  'organization.create.description.label': 'Description',
  'organization.create.description.placeholder': 'Enter organization description',
  'organization.create.button': 'Create Organization',
  'organization.create.creating': 'Creating...',
  'organization.create.cancel': 'Cancel',

  /* |---------------------------------------------------------------| */
  /* |                        User Creation                          | */
  /* |---------------------------------------------------------------| */

  'user.create.cancel': 'Cancel',
  'user.create.submit': 'Create User',
  'user.create.submitting': 'Creating...',
  'user.create.generic.error': 'An error occurred while creating the user. Please try again.',

  /* |---------------------------------------------------------------| */
  /* |                        Messages                               | */
  /* |---------------------------------------------------------------| */

  'messages.loading': 'Loading...',

  /* |---------------------------------------------------------------| */
  /* |                        Errors                                 | */
  /* |---------------------------------------------------------------| */

  'errors.title': 'Error',
  'errors.sign.in.initialization': 'An error occurred while initializing. Please try again later.',
  'errors.sign.in.flow.failure': 'An error occurred during the sign-in flow. Please try again later.',
  'errors.sign.in.flow.completion.failure':
    'An error occurred while completing the sign-in flow. Please try again later.',
  'errors.sign.in.flow.passkeys.failure': 'An error occurred while signing in with passkeys. Please try again later.',
  'errors.sign.in.flow.passkeys.completion.failure':
    'An error occurred while completing the passkeys sign-in flow. Please try again later.',
};

const metadata: I18nMetadata = {
  localeCode: 'en-US',
  countryCode: 'US',
  languageCode: 'en',
  displayName: 'English (United States)',
  direction: 'ltr',
};

const en_US: I18nBundle = {
  metadata,
  translations,
};

export default en_US;<|MERGE_RESOLUTION|>--- conflicted
+++ resolved
@@ -82,11 +82,7 @@
   /* |                          User Profile                         | */
   /* |---------------------------------------------------------------| */
 
-<<<<<<< HEAD
-  'user.profile.title': 'User Profile',
-=======
   'user.profile.title': 'Profile',
->>>>>>> cd28e5b4
   'user.profile.update.generic.error': 'An error occurred while updating your profile. Please try again.',
 
   /* |---------------------------------------------------------------| */
