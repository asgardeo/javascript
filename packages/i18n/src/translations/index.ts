--- conflicted
+++ resolved
@@ -19,10 +19,7 @@
 export {default as en_US} from './en-US';
 export {default as fr_FR} from './fr-FR';
 export {default as hi_IN} from './hi-IN';
-<<<<<<< HEAD
 export {default as pt_BR} from './pt-BR';
 export {default as pt_PT} from './pt-PT';
-=======
 export {default as ta_IN} from './ta-IN';
->>>>>>> 7ee9462d
 export {default as si_LK} from './si-LK';