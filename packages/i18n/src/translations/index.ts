--- conflicted
+++ resolved
@@ -19,8 +19,5 @@
 export {default as en_US} from './en-US';
 export {default as fr_FR} from './fr-FR';
 export {default as hi_IN} from './hi-IN';
-<<<<<<< HEAD
 export {default as ta_IN} from './ta-IN';
-=======
-export {default as si_LK} from './si-LK';
->>>>>>> 0a1610d9
+export {default as si_LK} from './si-LK';