{
  "name": "@asgardeo/tanstack-router",
  "version": "1.0.13",
  "description": "TanStack Router integration for Asgardeo React SDK with protected routes.",
  "keywords": [
    "asgardeo",
    "react",
    "tanstack-router",
    "protected-routes",
    "authentication"
  ],
  "homepage": "https://github.com/asgardeo/javascript/tree/main/packages/tanstack-router#readme",
  "bugs": {
    "url": "https://github.com/asgardeo/javascript/issues"
  },
  "author": "WSO2",
  "license": "Apache-2.0",
  "type": "module",
  "main": "dist/cjs/index.js",
  "module": "dist/index.js",
  "exports": {
    "import": "./dist/index.js",
    "require": "./dist/cjs/index.js"
  },
  "files": [
    "dist",
    "README.md",
    "LICENSE"
  ],
  "types": "dist/index.d.ts",
  "repository": {
    "type": "git",
    "url": "https://github.com/asgardeo/javascript",
    "directory": "packages/tanstack-router"
  },
  "scripts": {
    "build": "pnpm clean && node esbuild.config.mjs && tsc -p tsconfig.lib.json --emitDeclarationOnly --outDir dist",
    "clean": "rimraf dist",
    "fix:lint": "eslint . --ext .js,.jsx,.ts,.tsx,.cjs,.mjs",
    "lint": "eslint . --ext .js,.jsx,.ts,.tsx,.cjs,.mjs",
    "test": "vitest",
    "test:browser": "vitest --workspace=vitest.workspace.ts",
    "typecheck": "tsc -p tsconfig.lib.json"
  },
  "devDependencies": {
<<<<<<< HEAD
    "@testing-library/dom": "^10.4.0",
    "@testing-library/jest-dom": "^6.9.1",
    "@testing-library/react": "^16.3.0",
    "@types/node": "^22.15.3",
    "@types/react": "^19.1.4",
=======
    "@types/node": "22.15.3",
    "@types/react": "19.1.4",
>>>>>>> 4e04f73b
    "@wso2/eslint-plugin": "catalog:",
    "@wso2/prettier-config": "catalog:",
    "esbuild-plugin-preserve-directives": "0.0.11",
    "esbuild": "0.25.9",
    "eslint": "8.57.0",
<<<<<<< HEAD
    "prettier": "^2.6.2",
    "react": "19.1.0",
    "react-dom": "19.1.0",
    "@tanstack/react-router": "^1.132.6",
    "rimraf": "^6.1.1",
    "typescript": "~5.7.2",
    "vitest": "^3.1.3"
=======
    "prettier": "2.6.2",
    "react": "19.1.0",
    "@tanstack/react-router": "1.132.6",
    "rimraf": "6.1.0",
    "typescript": "5.7.2",
    "vitest": "3.1.3"
>>>>>>> 4e04f73b
  },
  "peerDependencies": {
    "@asgardeo/react": "workspace:*",
    "react": "19.1.0",
    "@tanstack/react-router": "1.134.4"
  },
  "dependencies": {
    "tslib": "2.8.1"
  },
  "publishConfig": {
    "access": "public"
  }
}<|MERGE_RESOLUTION|>--- conflicted
+++ resolved
@@ -43,37 +43,23 @@
     "typecheck": "tsc -p tsconfig.lib.json"
   },
   "devDependencies": {
-<<<<<<< HEAD
     "@testing-library/dom": "^10.4.0",
     "@testing-library/jest-dom": "^6.9.1",
     "@testing-library/react": "^16.3.0",
-    "@types/node": "^22.15.3",
-    "@types/react": "^19.1.4",
-=======
     "@types/node": "22.15.3",
     "@types/react": "19.1.4",
->>>>>>> 4e04f73b
     "@wso2/eslint-plugin": "catalog:",
     "@wso2/prettier-config": "catalog:",
     "esbuild-plugin-preserve-directives": "0.0.11",
     "esbuild": "0.25.9",
     "eslint": "8.57.0",
-<<<<<<< HEAD
-    "prettier": "^2.6.2",
+    "prettier": "2.6.2",
     "react": "19.1.0",
     "react-dom": "19.1.0",
-    "@tanstack/react-router": "^1.132.6",
-    "rimraf": "^6.1.1",
-    "typescript": "~5.7.2",
-    "vitest": "^3.1.3"
-=======
-    "prettier": "2.6.2",
-    "react": "19.1.0",
     "@tanstack/react-router": "1.132.6",
     "rimraf": "6.1.0",
     "typescript": "5.7.2",
     "vitest": "3.1.3"
->>>>>>> 4e04f73b
   },
   "peerDependencies": {
     "@asgardeo/react": "workspace:*",
