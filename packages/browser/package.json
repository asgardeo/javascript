--- conflicted
+++ resolved
@@ -51,20 +51,12 @@
     "esbuild-plugin-inline-worker": "0.1.1",
     "esbuild-plugins-node-modules-polyfill": "1.7.0",
     "eslint": "8.57.0",
-<<<<<<< HEAD
     "jsdom": "^27.2.0",
-    "playwright": "^1.55.1",
-    "prettier": "^2.6.2",
-    "rimraf": "^6.1.1",
-    "typescript": "~5.7.2",
-    "vitest": "^3.1.3"
-=======
     "playwright": "1.55.1",
     "prettier": "2.6.2",
     "rimraf": "6.1.0",
     "typescript": "5.7.2",
     "vitest": "3.1.3"
->>>>>>> 4e04f73b
   },
   "dependencies": {
     "@asgardeo/javascript": "workspace:*",
