/**
 * Copyright (c) 2025, WSO2 LLC. (https://www.wso2.com).
 *
 * WSO2 LLC. licenses this file to you under the Apache License,
 * Version 2.0 (the "License"); you may not use this file except
 * in compliance with the License.
 * You may obtain a copy of the License at
 *
 *     http://www.apache.org/licenses/LICENSE-2.0
 *
 * Unless required by applicable law or agreed to in writing,
 * software distributed under the License is distributed on an
 * "AS IS" BASIS, WITHOUT WARRANTIES OR CONDITIONS OF ANY
 * KIND, either express or implied. See the License for the
 * specific language governing permissions and limitations
 * under the License.
 */

import {css} from '@emotion/css';
import {useMemo} from 'react';
import {Theme, withVendorCSSClassPrefix} from '@asgardeo/browser';

/**
 * Creates styles for the BaseUserProfile component
 * @param theme - The theme object containing design tokens
 * @param colorScheme - The current color scheme (used for memoization)
 * @returns Object containing CSS class names for component styling
 */
const useStyles = (theme: Theme, colorScheme: string) => {
<<<<<<< HEAD
  // Additional styles for moved inline styles
=======
>>>>>>> cd28e5b4
  const valuePlaceholder = css`
    font-style: italic;
    opacity: 0.7;
  `;

  const editButton = css`
    font-style: italic;
    text-decoration: underline;
    opacity: 0.7;
    padding: 0;
    min-height: auto;

    &:hover:not(:disabled) {
      background-color: transparent;
    }
  `;

  const fieldInner = css`
    flex: 1;
    display: flex;
    align-items: center;
    gap: ${theme.vars.spacing.unit};
  `;

  const fieldActions = css`
    display: flex;
    gap: calc(${theme.vars.spacing.unit} / 2);
    align-items: center;
    margin-left: calc(${theme.vars.spacing.unit} * 4);
  `;

  const complexTextarea = css`
    min-height: 60px;
    width: 100%;
    padding: 8px;
    border: 1px solid ${theme.vars.colors.border};
    border-radius: ${theme.vars.borderRadius.small};
    resize: vertical;
  `;

<<<<<<< HEAD
  // For ObjectDisplay table cells
=======
>>>>>>> cd28e5b4
  const objectKey = css`
    padding: ${theme.vars.spacing.unit};
    vertical-align: top;
  `;
<<<<<<< HEAD
=======

>>>>>>> cd28e5b4
  const objectValue = css`
    padding: ${theme.vars.spacing.unit};
    vertical-align: top;
  `;
<<<<<<< HEAD
=======

>>>>>>> cd28e5b4
  return useMemo(() => {
    const root = css`
      padding: calc(${theme.vars.spacing.unit} * 4);
      min-width: 600px;
      margin: 0 auto;
    `;

    const card = css`
      background: ${theme.vars.colors.background.surface};
      border-radius: ${theme.vars.borderRadius.large};
    `;

    const header = css`
      display: flex;
      align-items: center;
      gap: calc(${theme.vars.spacing.unit} * 1.5);
      margin-bottom: calc(${theme.vars.spacing.unit} * 1.5);
    `;

    const profileInfo = css`
      flex: 1;
    `;

    const name = css`
      font-size: 1.5rem;
      font-weight: 600;
      margin: 0;
      color: ${theme.vars.colors.text.primary};
    `;

    const infoContainer = css`
      display: flex;
      flex-direction: column;
    `;

    const info = css`
<<<<<<< HEAD
      padding: calc(${theme.vars.spacing.unit} * 2) 0;
=======
      padding: calc(${theme.vars.spacing.unit} * 1.5) 0;
>>>>>>> cd28e5b4
      border-bottom: 1px solid ${theme.vars.colors.border};
    `;

    const field = css`
      display: flex;
      align-items: center;
      padding: calc(${theme.vars.spacing.unit} / 2) 0;
      min-height: 28px;
    `;

    const lastField = css`
      border-bottom: none;
    `;

    const label = css`
      font-size: 0.875rem;
      font-weight: 500;
      color: ${theme.vars.colors.text.secondary};
      width: 120px;
      flex-shrink: 0;
      line-height: 28px;
      text-align: left;
    `;

    const value = css`
      color: ${theme.vars.colors.text.primary};
      flex: 1;
      display: inline-block;
      align-items: center;
      gap: ${theme.vars.spacing.unit};
      overflow: hidden;
      min-height: 28px;
      line-height: 28px;
      word-break: break-word;
      text-overflow: ellipsis;
      white-space: nowrap;
      max-width: 350px;
      text-align: left;

      .${withVendorCSSClassPrefix('form-control')} {
        margin-bottom: 0;
      }

      input {
        margin: 0;
      }

      table {
        background-color: ${theme.vars.colors.background.surface};
        border-radius: ${theme.vars.borderRadius.medium};
        white-space: normal;
      }

      td {
        border-color: ${theme.vars.colors.border};
      }
    `;

    const popup = css`
      padding: calc(${theme.vars.spacing.unit} * 2);
    `;

    const alert = css`
      margin-bottom: calc(${theme.vars.spacing.unit} * 3);
    `;

    return {
      root,
      alert,
      card,
      header,
      profileInfo,
      name,
      infoContainer,
      info,
      field,
      lastField,
      label,
      value,
      popup,
      valuePlaceholder,
      editButton,
      fieldInner,
      fieldActions,
      complexTextarea,
      objectKey,
      objectValue,
    };
  }, [
    theme.vars.colors.background.surface,
    theme.vars.colors.text.primary,
    theme.vars.colors.text.secondary,
    theme.vars.colors.border,
    theme.vars.borderRadius.large,
    theme.vars.borderRadius.medium,
    theme.vars.spacing.unit,
    colorScheme,
  ]);
};

export default useStyles;<|MERGE_RESOLUTION|>--- conflicted
+++ resolved
@@ -27,70 +27,6 @@
  * @returns Object containing CSS class names for component styling
  */
 const useStyles = (theme: Theme, colorScheme: string) => {
-<<<<<<< HEAD
-  // Additional styles for moved inline styles
-=======
->>>>>>> cd28e5b4
-  const valuePlaceholder = css`
-    font-style: italic;
-    opacity: 0.7;
-  `;
-
-  const editButton = css`
-    font-style: italic;
-    text-decoration: underline;
-    opacity: 0.7;
-    padding: 0;
-    min-height: auto;
-
-    &:hover:not(:disabled) {
-      background-color: transparent;
-    }
-  `;
-
-  const fieldInner = css`
-    flex: 1;
-    display: flex;
-    align-items: center;
-    gap: ${theme.vars.spacing.unit};
-  `;
-
-  const fieldActions = css`
-    display: flex;
-    gap: calc(${theme.vars.spacing.unit} / 2);
-    align-items: center;
-    margin-left: calc(${theme.vars.spacing.unit} * 4);
-  `;
-
-  const complexTextarea = css`
-    min-height: 60px;
-    width: 100%;
-    padding: 8px;
-    border: 1px solid ${theme.vars.colors.border};
-    border-radius: ${theme.vars.borderRadius.small};
-    resize: vertical;
-  `;
-
-<<<<<<< HEAD
-  // For ObjectDisplay table cells
-=======
->>>>>>> cd28e5b4
-  const objectKey = css`
-    padding: ${theme.vars.spacing.unit};
-    vertical-align: top;
-  `;
-<<<<<<< HEAD
-=======
-
->>>>>>> cd28e5b4
-  const objectValue = css`
-    padding: ${theme.vars.spacing.unit};
-    vertical-align: top;
-  `;
-<<<<<<< HEAD
-=======
-
->>>>>>> cd28e5b4
   return useMemo(() => {
     const root = css`
       padding: calc(${theme.vars.spacing.unit} * 4);
@@ -124,15 +60,7 @@
     const infoContainer = css`
       display: flex;
       flex-direction: column;
-    `;
-
-    const info = css`
-<<<<<<< HEAD
-      padding: calc(${theme.vars.spacing.unit} * 2) 0;
-=======
-      padding: calc(${theme.vars.spacing.unit} * 1.5) 0;
->>>>>>> cd28e5b4
-      border-bottom: 1px solid ${theme.vars.colors.border};
+      gap: ${theme.vars.spacing.unit};
     `;
 
     const field = css`
