/**
 * Copyright (c) 2025, WSO2 LLC. (https://www.wso2.com).
 *
 * WSO2 LLC. licenses this file to you under the Apache License,
 * Version 2.0 (the "License"); you may not use this file except
 * in compliance with the License.
 * You may obtain a copy of the License at
 *
 *     http://www.apache.org/licenses/LICENSE-2.0
 *
 * Unless required by applicable law or agreed to in writing,
 * software distributed under the License is distributed on an
 * "AS IS" BASIS, WITHOUT WARRANTIES OR CONDITIONS OF ANY
 * KIND, either express or implied. See the License for the
 * specific language governing permissions and limitations
 * under the License.
 */

import {
  AsgardeoBrowserClient,
  flattenUserSchema,
  generateFlattenedUserProfile,
  UserProfile,
  SignInOptions,
  SignOutOptions,
  User,
  generateUserProfile,
  EmbeddedFlowExecuteResponse,
  SignUpOptions,
  EmbeddedFlowExecuteRequestPayload,
  AsgardeoRuntimeError,
  executeEmbeddedSignUpFlow,
  EmbeddedSignInFlowHandleRequestPayload,
  executeEmbeddedSignInFlow,
  Organization,
  IdToken,
  EmbeddedFlowExecuteRequestConfig,
  AllOrganizationsApiResponse,
  extractUserClaimsFromIdToken,
  TokenResponse,
  HttpRequestConfig,
  HttpResponse,
  Storage,
<<<<<<< HEAD
  organizationDiscovery,
  deriveRootOrganizationHandleFromBaseUrl,
=======
  TokenExchangeRequestConfig,
>>>>>>> 136603fc
} from '@asgardeo/browser';
import AuthAPI from './__temp__/api';
import getMeOrganizations from './api/getMeOrganizations';
import getScim2Me from './api/getScim2Me';
import getSchemas from './api/getSchemas';
import {AsgardeoReactConfig} from './models/config';
import getAllOrganizations from './api/getAllOrganizations';

/**
 * Client for mplementing Asgardeo in React applications.
 * This class provides the core functionality for managing user authentication and sessions.
 *
 * @typeParam T - Configuration type that extends AsgardeoReactConfig.
 */
class AsgardeoReactClient<T extends AsgardeoReactConfig = AsgardeoReactConfig> extends AsgardeoBrowserClient<T> {
  private asgardeo: AuthAPI;
  private _isLoading: boolean = false;

  constructor() {
    super();

    // FIXME: This has to be the browser client from `@asgardeo/browser` package.
    this.asgardeo = new AuthAPI();
  }

  /**
   * Set the loading state of the client
   * @param loading - Boolean indicating if the client is in a loading state
   */
  private setLoading(loading: boolean): void {
    this._isLoading = loading;
  }

  /**
   * Wrap async operations with loading state management
   * @param operation - The async operation to execute
   * @returns Promise with the result of the operation
   */
  private async withLoading<T>(operation: () => Promise<T>): Promise<T> {
    this.setLoading(true);
    try {
      const result = await operation();
      return result;
    } finally {
      this.setLoading(false);
    }
  }

  override async initialize(config: AsgardeoReactConfig, storage?: Storage): Promise<boolean> {
    let resolvedOrganizationHandle: string | undefined = config?.organizationHandle;
    let resolvedRootOrganizationHandle: string | undefined = config?.rootOrganizationHandle;

    return this.withLoading(async () => {
      if (!resolvedOrganizationHandle) {
        if (config?.organizationDiscovery?.enabled && config?.organizationDiscovery?.strategy) {
          try {
            resolvedOrganizationHandle = organizationDiscovery(config?.organizationDiscovery?.strategy);
          } catch (e) {
            // TODO: Add a debug log here.
          }
        }
      }

      if (!resolvedRootOrganizationHandle) {
        resolvedRootOrganizationHandle = deriveRootOrganizationHandleFromBaseUrl(config?.baseUrl);
      }

      return this.asgardeo.init({
        ...config,
        organizationHandle: resolvedOrganizationHandle,
        rootOrganizationHandle: resolvedRootOrganizationHandle,
      } as any);
    });
  }

  override async updateUserProfile(payload: any, userId?: string): Promise<User> {
    throw new Error('Not implemented');
  }

  override async getUser(options?: any): Promise<User> {
    try {
      let baseUrl = options?.baseUrl;

      if (!baseUrl) {
        const configData = await this.asgardeo.getConfigData();
        baseUrl = configData?.baseUrl;
      }

      const profile = await getScim2Me({baseUrl});
      const schemas = await getSchemas({baseUrl});

      return generateUserProfile(profile, flattenUserSchema(schemas));
    } catch (error) {
      return extractUserClaimsFromIdToken(await this.getDecodedIdToken());
    }
  }

  async getDecodedIdToken(sessionId?: string): Promise<IdToken> {
    return this.withLoading(async () => {
      return this.asgardeo.getDecodedIdToken(sessionId);
    });
  }

  async getUserProfile(options?: any): Promise<UserProfile> {
    return this.withLoading(async () => {
      try {
        let baseUrl = options?.baseUrl;

        if (!baseUrl) {
          const configData = await this.asgardeo.getConfigData();
          baseUrl = configData?.baseUrl;
        }

        const profile = await getScim2Me({baseUrl});
        const schemas = await getSchemas({baseUrl});

        const processedSchemas = flattenUserSchema(schemas);

        const output = {
          schemas: processedSchemas,
          flattenedProfile: generateFlattenedUserProfile(profile, processedSchemas),
          profile,
        };

        return output;
      } catch (error) {
        return {
          schemas: [],
          flattenedProfile: extractUserClaimsFromIdToken(await this.getDecodedIdToken()),
          profile: extractUserClaimsFromIdToken(await this.getDecodedIdToken()),
        };
      }
    });
  }

  override async getMyOrganizations(options?: any, sessionId?: string): Promise<Organization[]> {
    try {
      let baseUrl = options?.baseUrl;

      if (!baseUrl) {
        const configData = await this.asgardeo.getConfigData();
        baseUrl = configData?.baseUrl;
      }

      return getMeOrganizations({baseUrl});
    } catch (error) {
      throw new AsgardeoRuntimeError(
        `Failed to fetch the user's associated organizations: ${
          error instanceof Error ? error.message : String(error)
        }`,
        'AsgardeoReactClient-getMyOrganizations-RuntimeError-001',
        'react',
        'An error occurred while fetching associated organizations of the signed-in user.',
      );
    }
  }

  override async getAllOrganizations(options?: any, sessionId?: string): Promise<AllOrganizationsApiResponse> {
    try {
      let baseUrl = options?.baseUrl;

      if (!baseUrl) {
        const configData = await this.asgardeo.getConfigData();
        baseUrl = configData?.baseUrl;
      }

      return getAllOrganizations({baseUrl});
    } catch (error) {
      throw new AsgardeoRuntimeError(
        `Failed to fetch all organizations: ${error instanceof Error ? error.message : String(error)}`,
        'AsgardeoReactClient-getAllOrganizations-RuntimeError-001',
        'react',
        'An error occurred while fetching all the organizations associated with the user.',
      );
    }
  }

  override async getCurrentOrganization(): Promise<Organization | null> {
    return this.withLoading(async () => {
      const idToken: IdToken = await this.getDecodedIdToken();
      return {
        orgHandle: idToken?.org_handle,
        name: idToken?.org_name,
        id: idToken?.org_id,
      };
    });
  }

  override async switchOrganization(organization: Organization, sessionId?: string): Promise<TokenResponse | Response> {
    return this.withLoading(async () => {
      try {
        const configData = await this.asgardeo.getConfigData();

        if (!organization.id) {
          throw new AsgardeoRuntimeError(
            'Organization ID is required for switching organizations',
            'react-AsgardeoReactClient-SwitchOrganizationError-001',
            'react',
            'The organization object must contain a valid ID to perform the organization switch.',
          );
        }

        const exchangeConfig = {
          attachToken: false,
          data: {
            client_id: '{{clientId}}',
            grant_type: 'organization_switch',
            scope: '{{scopes}}',
            switching_organization: organization.id,
            token: '{{accessToken}}',
          },
          id: 'organization-switch',
          returnsSession: true,
          signInRequired: true,
        };

        return (await this.asgardeo.exchangeToken(exchangeConfig, (user: User) => {})) as TokenResponse | Response;
      } catch (error) {
        throw new AsgardeoRuntimeError(
          `Failed to switch organization: ${error.message || error}`,
          'react-AsgardeoReactClient-SwitchOrganizationError-003',
          'react',
          'An error occurred while switching to the specified organization. Please try again.',
        );
      }
    });
  }

  override isLoading(): boolean {
    return this._isLoading || this.asgardeo.isLoading();
  }

  async isInitialized(): Promise<boolean> {
    return this.asgardeo.isInitialized();
  }

  override async isSignedIn(): Promise<boolean> {
    return await this.asgardeo.isSignedIn();
  }

  override getConfiguration(): T {
    return this.asgardeo.getConfigData() as unknown as T;
  }

  override async exchangeToken(
    config: TokenExchangeRequestConfig,
    sessionId?: string,
  ): Promise<TokenResponse | Response> {
    return this.withLoading(async () => {
      return this.asgardeo.exchangeToken(config, (user: User) => {}) as unknown as TokenResponse | Response;
    });
  }

  override signIn(
    options?: SignInOptions,
    sessionId?: string,
    onSignInSuccess?: (afterSignInUrl: string) => void,
  ): Promise<User>;
  override signIn(
    payload: EmbeddedSignInFlowHandleRequestPayload,
    request: EmbeddedFlowExecuteRequestConfig,
    sessionId?: string,
    onSignInSuccess?: (afterSignInUrl: string) => void,
  ): Promise<User>;
  override async signIn(...args: any[]): Promise<User> {
    return this.withLoading(async () => {
      const arg1 = args[0];
      const arg2 = args[1];

      if (typeof arg1 === 'object' && 'flowId' in arg1 && typeof arg2 === 'object' && 'url' in arg2) {
        return executeEmbeddedSignInFlow({
          payload: arg1,
          url: arg2.url,
        });
      }

      return (await this.asgardeo.signIn(arg1 as any)) as unknown as Promise<User>;
    });
  }

  override async signInSilently(options?: SignInOptions): Promise<User | boolean> {
    return this.withLoading(async () => {
      return this.asgardeo.signInSilently(options as Record<string, string | boolean>);
    });
  }

  override signOut(options?: SignOutOptions, afterSignOut?: (afterSignOutUrl: string) => void): Promise<string>;
  override signOut(
    options?: SignOutOptions,
    sessionId?: string,
    afterSignOut?: (afterSignOutUrl: string) => void,
  ): Promise<string>;
  override async signOut(...args: any[]): Promise<string> {
    if (args[1] && typeof args[1] !== 'function') {
      throw new Error('The second argument must be a function.');
    }

    const response: boolean = await this.asgardeo.signOut(args[1]);

    return Promise.resolve(String(response));
  }

  override async signUp(options?: SignUpOptions): Promise<void>;
  override async signUp(payload: EmbeddedFlowExecuteRequestPayload): Promise<EmbeddedFlowExecuteResponse>;
  override async signUp(...args: any[]): Promise<void | EmbeddedFlowExecuteResponse> {
    if (args.length === 0) {
      throw new AsgardeoRuntimeError(
        'No arguments provided for signUp method.',
        'react-AsgardeoReactClient-ValidationError-001',
        'react',
        'The signUp method requires at least one argument, either a SignUpOptions object or an EmbeddedFlowExecuteRequestPayload.',
      );
    }

    const firstArg = args[0];

    if (typeof firstArg === 'object' && 'flowType' in firstArg) {
      const configData = await this.asgardeo.getConfigData();
      const baseUrl: string = configData?.baseUrl;

      return executeEmbeddedSignUpFlow({
        baseUrl,
        payload: firstArg as EmbeddedFlowExecuteRequestPayload,
      });
    }
    throw new AsgardeoRuntimeError(
      'Not implemented',
      'react-AsgardeoReactClient-ValidationError-002',
      'react',
      'The signUp method with SignUpOptions is not implemented in the React client.',
    );
  }

  async request(requestConfig?: HttpRequestConfig): Promise<HttpResponse<any>> {
    return this.asgardeo.httpRequest(requestConfig);
  }

  async requestAll(requestConfigs?: HttpRequestConfig[]): Promise<HttpResponse<any>[]> {
    return this.asgardeo.httpRequestAll(requestConfigs);
  }

  override async getAccessToken(sessionId?: string): Promise<string> {
    return this.withLoading(async () => {
      return this.asgardeo.getAccessToken(sessionId);
    });
  }
}

export default AsgardeoReactClient;<|MERGE_RESOLUTION|>--- conflicted
+++ resolved
@@ -41,12 +41,9 @@
   HttpRequestConfig,
   HttpResponse,
   Storage,
-<<<<<<< HEAD
   organizationDiscovery,
   deriveRootOrganizationHandleFromBaseUrl,
-=======
   TokenExchangeRequestConfig,
->>>>>>> 136603fc
 } from '@asgardeo/browser';
 import AuthAPI from './__temp__/api';
 import getMeOrganizations from './api/getMeOrganizations';
