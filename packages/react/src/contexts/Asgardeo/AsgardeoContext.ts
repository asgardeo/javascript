/**
 * Copyright (c) 2025, WSO2 LLC. (https://www.wso2.com).
 *
 * WSO2 LLC. licenses this file to you under the Apache License,
 * Version 2.0 (the "License"); you may not use this file except
 * in compliance with the License.
 * You may obtain a copy of the License at
 *
 *     http://www.apache.org/licenses/LICENSE-2.0
 *
 * Unless required by applicable law or agreed to in writing,
 * software distributed under the License is distributed on an
 * "AS IS" BASIS, WITHOUT WARRANTIES OR CONDITIONS OF ANY
 * KIND, either express or implied. See the License for the
 * specific language governing permissions and limitations
 * under the License.
 */

import {Context, createContext} from 'react';
import {
  HttpRequestConfig,
  HttpResponse,
  IdToken,
  Organization,
<<<<<<< HEAD
  OrganizationDiscovery,
  SignInOptions,
=======
  SignInOptions,
  TokenExchangeRequestConfig,
  TokenResponse,
>>>>>>> 136603fc
} from '@asgardeo/browser';
import AsgardeoReactClient from '../../AsgardeoReactClient';

/**
 * Props interface of {@link AsgardeoContext}
 */
export type AsgardeoContextProps = {
  organizationHandle: string | undefined;
  applicationId: string | undefined;
  signInUrl: string | undefined;
  signUpUrl: string | undefined;
  afterSignInUrl: string | undefined;
  baseUrl: string | undefined;
  isInitialized: boolean;
  /**
   * Flag indicating whether the SDK is working in the background.
   */
  isLoading: boolean;
  /**
   * Flag indicating whether the user is signed in or not.
   */
  isSignedIn: boolean;
  /**
   * Sign-in function to initiate the authentication process.
   * @remark This is the programmatic version of the `SignInButton` component.
   * TODO: Fix the types.
   */
  signIn: any;
  signInSilently: AsgardeoReactClient['signInSilently'];
  /**
   * Sign-out function to terminate the authentication session.
   * @remark This is the programmatic version of the `SignOutButton` component.
   * FIXME: Fix the types.
   */
  signOut: any;
  /**
   * Sign-up function to initiate the registration process.
   * @remark This is the programmatic version of the `SignUpButton` component.
   * FIXME: Fix the types.
   */
  signUp: any;
  user: any;
  organization: Organization;
  /**
   * HTTP request function to make API calls.
   * @param requestConfig - Configuration for the HTTP request.
   * @returns A promise that resolves to the HTTP response.
   */
  http: {
    /**
     * Makes an HTTP request using the provided configuration.
     * @param requestConfig - Configuration for the HTTP request.
     * @returns A promise that resolves to the HTTP response.
     */
    request: (requestConfig?: HttpRequestConfig) => Promise<HttpResponse<any>>;
    /**
     * Makes multiple HTTP requests based on the provided configuration.
     * @param requestConfigs - Set of configurations for the HTTP requests.
     * @returns A promise that resolves to an array of HTTP responses.
     */
    requestAll: (requestConfigs?: HttpRequestConfig[]) => Promise<HttpResponse<any>[]>;
  };
  /**
   * Optional additional parameters to be sent in the sign-in request.
   * This can include custom parameters that your authorization server supports.
   * These parameters will be included in the authorization request sent to the server.
   * If not provided, no additional parameters will be sent.
   *
   * @example
   * signInOptions: { prompt: "login", fidp: "OrganizationSSO" }
   */
  signInOptions?: SignInOptions;
  /**
   * Function to retrieve the decoded ID token.
   * This function decodes the ID token and returns its payload.
   * It can be used to access user claims and other information contained in the ID token.
   *
   * @returns A promise that resolves to the decoded ID token payload.
   */
  getDecodedIdToken?: () => Promise<IdToken>;
<<<<<<< HEAD
  /**
   * Organization discovery strategy to find the organization based on the provided configuration.
   * This is useful in B2B scenarios where the organization is determined dynamically.
   * The strategy can be a function that takes the configuration and returns the organization handle.
   * If not provided, the root organization handle will be derived from the base URL.
   */
  organizationDiscovery?: OrganizationDiscovery;
  /**
   * Root organization handle to be used in the context.
   * This is useful to resolve the root organization handle for fetching organization-specific data.
   * If not provided, it will be derived from the base URL.
   */
  rootOrganizationHandle?: string | undefined;
=======

  /**
   * Retrieves the access token stored in the storage.
   * This function retrieves the access token and returns it.
   * @remarks This does not work in the `webWorker` or any other worker environment.
   * @returns A promise that resolves to the access token.
   */
  getAccessToken?: () => Promise<string>;

  /**
   * Swaps the current access token with a new one based on the provided configuration (with a grant type).
   * @param config - Configuration for the token exchange request.
   * @returns A promise that resolves to the token response or the raw response.
   */
  exchangeToken?: (config: TokenExchangeRequestConfig) => Promise<TokenResponse | Response>;
>>>>>>> 136603fc
};

/**
 * Context object for managing the Authentication flow builder core context.
 */
const AsgardeoContext: Context<AsgardeoContextProps | null> = createContext<null | AsgardeoContextProps>({
  organizationHandle: undefined,
  applicationId: undefined,
  signInUrl: undefined,
  signUpUrl: undefined,
  afterSignInUrl: undefined,
  baseUrl: undefined,
  isInitialized: false,
  isLoading: true,
  isSignedIn: false,
  organization: null,
  organizationDiscovery: {
    enabled: false,
    strategy: null,
  },
  signIn: null,
  signInSilently: null,
  signOut: null,
  signUp: null,
  user: null,
  http: {
    request: () => null,
    requestAll: () => null,
  },
  signInOptions: {},
  getDecodedIdToken: null,
  getAccessToken: null,
  exchangeToken: null,
});

AsgardeoContext.displayName = 'AsgardeoContext';

export default AsgardeoContext;<|MERGE_RESOLUTION|>--- conflicted
+++ resolved
@@ -22,14 +22,10 @@
   HttpResponse,
   IdToken,
   Organization,
-<<<<<<< HEAD
   OrganizationDiscovery,
-  SignInOptions,
-=======
   SignInOptions,
   TokenExchangeRequestConfig,
   TokenResponse,
->>>>>>> 136603fc
 } from '@asgardeo/browser';
 import AsgardeoReactClient from '../../AsgardeoReactClient';
 
@@ -110,7 +106,6 @@
    * @returns A promise that resolves to the decoded ID token payload.
    */
   getDecodedIdToken?: () => Promise<IdToken>;
-<<<<<<< HEAD
   /**
    * Organization discovery strategy to find the organization based on the provided configuration.
    * This is useful in B2B scenarios where the organization is determined dynamically.
@@ -124,7 +119,6 @@
    * If not provided, it will be derived from the base URL.
    */
   rootOrganizationHandle?: string | undefined;
-=======
 
   /**
    * Retrieves the access token stored in the storage.
@@ -140,7 +134,6 @@
    * @returns A promise that resolves to the token response or the raw response.
    */
   exchangeToken?: (config: TokenExchangeRequestConfig) => Promise<TokenResponse | Response>;
->>>>>>> 136603fc
 };
 
 /**
