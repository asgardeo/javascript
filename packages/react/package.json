{
  "name": "@asgardeo/react",
  "version": "0.6.13",
  "description": "React implementation of Asgardeo JavaScript SDK.",
  "keywords": [
    "asgardeo",
    "react",
    "spa"
  ],
  "homepage": "https://github.com/asgardeo/javascript/tree/main/packages/react#readme",
  "bugs": {
    "url": "https://github.com/asgardeo/javascript/issues"
  },
  "author": "WSO2",
  "license": "Apache-2.0",
  "type": "module",
  "main": "dist/cjs/index.js",
  "module": "dist/index.js",
  "exports": {
    "import": "./dist/index.js",
    "require": "./dist/cjs/index.js"
  },
  "files": [
    "dist",
    "README.md",
    "LICENSE"
  ],
  "types": "dist/index.d.ts",
  "repository": {
    "type": "git",
    "url": "https://github.com/asgardeo/javascript",
    "directory": "packages/react"
  },
  "scripts": {
    "build": "pnpm clean && node esbuild.config.mjs && tsc -p tsconfig.lib.json --emitDeclarationOnly --outDir dist",
    "clean": "rimraf dist",
    "fix:lint": "eslint . --ext .js,.jsx,.ts,.tsx,.cjs,.mjs",
    "lint": "eslint . --ext .js,.jsx,.ts,.tsx,.cjs,.mjs",
    "test": "vitest",
    "test:browser": "vitest --workspace=vitest.workspace.ts",
    "typecheck": "tsc -p tsconfig.lib.json"
  },
  "devDependencies": {
<<<<<<< HEAD
    "@testing-library/dom": "^10.4.0",
    "@testing-library/jest-dom": "^6.9.1",
    "@testing-library/react": "^16.3.0",
    "@types/node": "^22.15.3",
    "@types/react": "^19.1.5",
    "@vitest/browser": "^3.1.3",
=======
    "@testing-library/dom": "10.4.0",
    "@types/node": "22.15.3",
    "@types/react": "19.1.5",
    "@vitest/browser": "3.1.3",
>>>>>>> 4e04f73b
    "@wso2/eslint-plugin": "catalog:",
    "@wso2/prettier-config": "catalog:",
    "esbuild-plugin-preserve-directives": "0.0.11",
    "eslint": "8.57.0",
<<<<<<< HEAD
    "jsdom": "^27.2.0",
    "playwright": "^1.55.1",
    "prettier": "^2.6.2",
    "react": "^19.1.0",
    "rimraf": "^6.1.1",
    "typescript": "~5.7.2",
    "vitest": "^3.1.3",
    "vitest-browser-react": "^0.1.1"
=======
    "playwright": "1.55.1",
    "prettier": "2.6.2",
    "react": "19.1.0",
    "rimraf": "6.1.0",
    "typescript": "5.7.2",
    "vitest": "3.1.3",
    "vitest-browser-react": "0.1.1"
>>>>>>> 4e04f73b
  },
  "peerDependencies": {
    "@types/react": "19.1.5",
    "react": "19.1.0"
  },
  "dependencies": {
<<<<<<< HEAD
    "@asgardeo/browser": "workspace:^",
    "@asgardeo/i18n": "workspace:^",
    "@emotion/css": "^11.13.5",
    "@floating-ui/react": "^0.27.12",
    "@types/react-dom": "^19.1.5",
    "esbuild": "^0.25.9",
    "react-dom": "^19.1.0",
    "tslib": "^2.8.1"
=======
    "@asgardeo/i18n": "workspace:*",
    "@asgardeo/browser": "workspace:*",
    "@emotion/css": "11.13.5",
    "@floating-ui/react": "0.27.12",
    "@types/react-dom": "19.1.5",
    "esbuild": "0.25.9",
    "react-dom": "19.1.0",
    "tslib": "2.8.1"
>>>>>>> 4e04f73b
  },
  "publishConfig": {
    "access": "public"
  }
}<|MERGE_RESOLUTION|>--- conflicted
+++ resolved
@@ -41,33 +41,17 @@
     "typecheck": "tsc -p tsconfig.lib.json"
   },
   "devDependencies": {
-<<<<<<< HEAD
-    "@testing-library/dom": "^10.4.0",
+    "@testing-library/dom": "10.4.0",
     "@testing-library/jest-dom": "^6.9.1",
     "@testing-library/react": "^16.3.0",
-    "@types/node": "^22.15.3",
-    "@types/react": "^19.1.5",
-    "@vitest/browser": "^3.1.3",
-=======
-    "@testing-library/dom": "10.4.0",
     "@types/node": "22.15.3",
     "@types/react": "19.1.5",
     "@vitest/browser": "3.1.3",
->>>>>>> 4e04f73b
     "@wso2/eslint-plugin": "catalog:",
     "@wso2/prettier-config": "catalog:",
     "esbuild-plugin-preserve-directives": "0.0.11",
     "eslint": "8.57.0",
-<<<<<<< HEAD
     "jsdom": "^27.2.0",
-    "playwright": "^1.55.1",
-    "prettier": "^2.6.2",
-    "react": "^19.1.0",
-    "rimraf": "^6.1.1",
-    "typescript": "~5.7.2",
-    "vitest": "^3.1.3",
-    "vitest-browser-react": "^0.1.1"
-=======
     "playwright": "1.55.1",
     "prettier": "2.6.2",
     "react": "19.1.0",
@@ -75,23 +59,12 @@
     "typescript": "5.7.2",
     "vitest": "3.1.3",
     "vitest-browser-react": "0.1.1"
->>>>>>> 4e04f73b
   },
   "peerDependencies": {
     "@types/react": "19.1.5",
     "react": "19.1.0"
   },
   "dependencies": {
-<<<<<<< HEAD
-    "@asgardeo/browser": "workspace:^",
-    "@asgardeo/i18n": "workspace:^",
-    "@emotion/css": "^11.13.5",
-    "@floating-ui/react": "^0.27.12",
-    "@types/react-dom": "^19.1.5",
-    "esbuild": "^0.25.9",
-    "react-dom": "^19.1.0",
-    "tslib": "^2.8.1"
-=======
     "@asgardeo/i18n": "workspace:*",
     "@asgardeo/browser": "workspace:*",
     "@emotion/css": "11.13.5",
@@ -100,7 +73,6 @@
     "esbuild": "0.25.9",
     "react-dom": "19.1.0",
     "tslib": "2.8.1"
->>>>>>> 4e04f73b
   },
   "publishConfig": {
     "access": "public"
